--- conflicted
+++ resolved
@@ -7,13 +7,10 @@
 mod config;
 mod lib;
 mod basic_apps;
-<<<<<<< HEAD
+mod header;
+mod ethernet;
 mod ixy82599;
 mod ixy82599_app;
-=======
-mod header;
-mod ethernet;
->>>>>>> ff25e704
 
 fn main() {
     println!("This could be the beginning of a beautiful network function...");
